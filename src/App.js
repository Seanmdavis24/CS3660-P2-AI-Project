/**
 * CartoonizeMe - Main Application Component
 *
 * This is the root component that orchestrates the entire video style transfer workflow.
 * It manages the application state and coordinates between different stages of processing.
 *
 * Requirements addressed:
 * - REQ-027: Single-page application with intuitive workflow
 * - REQ-028: Clear visual hierarchy and call-to-action buttons
 * - Upload → Select Style → Process → Download (4 steps maximum)
 *
 * @author CartoonizeMe Team
 */

import React, { useContext, useEffect, useState } from "react";
import { BrowserRouter as Router, Routes, Route } from "react-router-dom";
import { AppContext } from "./context/AppContext";
import Header from "./components/Header";
import VideoUpload from "./components/VideoUpload";
import StyleSelector from "./components/StyleSelector";
import ProcessingEngine from "./components/ProcessingEngine";
import ProgressTracker from "./components/ProgressTracker";
import ResultsViewer from "./components/ResultsViewer";
import ErrorBoundary from "./components/ErrorBoundary";
import LoadingOverlay from "./components/LoadingOverlay";
import Features from "./components/Features";
import HowItWorks from "./components/HowItWorks";
import { getPerformanceRecommendations } from "./utils/browserCheck";

/**
 * Main Application Component
 * Manages the overall application flow and state
 */
function App() {
  // Get application state from context (REQ-047)
  const {
    appState,
    currentVideo,
    selectedStyle,
    processingState,
    error,
    isLoading,
  } = useContext(AppContext);

  // Local state for performance recommendations
  const [performanceRecommendations, setPerformanceRecommendations] = useState(
    []
  );

  /**
   * Initialize application and check for performance recommendations
   */
  useEffect(() => {
    console.log("🎬 CartoonizeMe App initialized");

    // Get performance recommendations based on device capabilities
    const recommendations = getPerformanceRecommendations();
    setPerformanceRecommendations(recommendations);

    if (recommendations.length > 0) {
      console.log("📋 Performance recommendations:", recommendations);
    }
  }, []);

  /**
   * Determine which main component to render based on application state
   * This implements the simple 4-step workflow: Upload → Style → Process → Download
   */
  const renderMainContent = () => {
    // Show loading overlay if app is initializing
    if (isLoading) {
      return (
        <LoadingOverlay message="Initializing AI models and video processing tools..." />
      );
    }

    // Handle error states with graceful error recovery (REQ-101)
    if (error) {
      return (
        <div className="container py-8">
          <div className="max-w-2xl mx-auto">
            <div className="card bg-error-50 border-error-200 text-center">
              <div className="text-4xl mb-4">⚠️</div>
              <h2 className="text-2xl font-bold text-error-700 mb-4">
                Something went wrong
              </h2>
              <p className="text-error-600 mb-6">
                {error.message ||
                  "An unexpected error occurred while processing your video."}
              </p>
              <div className="flex gap-4 justify-center">
                <button
                  className="btn btn-primary"
                  onClick={() => window.location.reload()}
                >
                  Reload Application
                </button>
                <button
                  className="btn btn-secondary"
                  onClick={() => {
                    // Reset application state
                    // This would be implemented in the context
                  }}
                >
                  Start Over
                </button>
              </div>
            </div>
          </div>
        </div>
      );
    }

    // Step 1: Video Upload (REQ-001 to REQ-006)
    if (appState === "upload" || !currentVideo) {
      return (
        <div className="container py-8">
          <div className="max-w-4xl mx-auto">
            {/* Performance recommendations banner */}
            {performanceRecommendations.length > 0 && (
              <div className="mb-6 p-4 bg-warning-50 border border-warning-200 rounded-lg">
                <h3 className="font-semibold text-warning-800 mb-2">
                  💡 Performance Tips
                </h3>
                <ul className="text-sm text-warning-700 space-y-1">
                  {performanceRecommendations.map((rec, index) => (
                    <li key={index}>• {rec.message}</li>
                  ))}
                </ul>
              </div>
            )}

            {/* Main upload interface */}
            <VideoUpload />
          </div>
        </div>
      );
    }

    // Step 2: Style Selection (REQ-007 to REQ-010)
    if (appState === "styleSelection" && currentVideo && !selectedStyle) {
      return (
        <div className="container py-8">
          <div className="max-w-6xl mx-auto">
            {/* Progress indicator */}
            <div className="mb-8">
              <div className="flex items-center justify-center space-x-4 text-sm">
                <span className="flex items-center text-success-600">
                  <span className="w-6 h-6 bg-success-600 text-white rounded-full flex items-center justify-center mr-2">
                    ✓
                  </span>
                  Video Uploaded
                </span>
                <div className="w-8 h-0.5 bg-primary-600"></div>
                <span className="flex items-center text-primary-600 font-medium">
                  <span className="w-6 h-6 bg-primary-600 text-white rounded-full flex items-center justify-center mr-2">
                    2
                  </span>
                  Choose Style
                </span>
                <div className="w-8 h-0.5 bg-gray-300"></div>
                <span className="flex items-center text-gray-400">
                  <span className="w-6 h-6 border-2 border-gray-300 text-gray-400 rounded-full flex items-center justify-center mr-2">
                    3
                  </span>
                  Process
                </span>
                <div className="w-8 h-0.5 bg-gray-300"></div>
                <span className="flex items-center text-gray-400">
                  <span className="w-6 h-6 border-2 border-gray-300 text-gray-400 rounded-full flex items-center justify-center mr-2">
                    4
                  </span>
                  Download
                </span>
              </div>
            </div>

            <StyleSelector video={currentVideo} />
          </div>
        </div>
      );
    }

    // Step 3: Processing (REQ-011 to REQ-020)
    if (appState === "processing" && currentVideo && selectedStyle) {
      return (
        <div className="container py-8">
          <div className="max-w-4xl mx-auto">
            {/* Progress indicator */}
            <div className="mb-8">
              <div className="flex items-center justify-center space-x-4 text-sm">
                <span className="flex items-center text-success-600">
                  <span className="w-6 h-6 bg-success-600 text-white rounded-full flex items-center justify-center mr-2">
                    ✓
                  </span>
                  Video Uploaded
                </span>
                <div className="w-8 h-0.5 bg-success-600"></div>
                <span className="flex items-center text-success-600">
                  <span className="w-6 h-6 bg-success-600 text-white rounded-full flex items-center justify-center mr-2">
                    ✓
                  </span>
                  Style Selected
                </span>
                <div className="w-8 h-0.5 bg-primary-600"></div>
                <span className="flex items-center text-primary-600 font-medium">
                  <span className="w-6 h-6 bg-primary-600 text-white rounded-full flex items-center justify-center mr-2">
                    <div className="loading-spinner-sm"></div>
                  </span>
                  Processing
                </span>
                <div className="w-8 h-0.5 bg-gray-300"></div>
                <span className="flex items-center text-gray-400">
                  <span className="w-6 h-6 border-2 border-gray-300 text-gray-400 rounded-full flex items-center justify-center mr-2">
                    4
                  </span>
                  Download
                </span>
              </div>
            </div>

            {/* Processing components */}
            <div className="space-y-6">
              <ProgressTracker />
              <ProcessingEngine video={currentVideo} style={selectedStyle} />
            </div>
          </div>
        </div>
      );
    }

    // Step 4: Results and Download (REQ-021 to REQ-025)
    if (
      appState === "results" &&
      currentVideo &&
      selectedStyle &&
      processingState?.completed
    ) {
      return (
        <div className="container py-8">
          <div className="max-w-6xl mx-auto">
            {/* Progress indicator */}
            <div className="mb-8">
              <div className="flex items-center justify-center space-x-4 text-sm">
                <span className="flex items-center text-success-600">
                  <span className="w-6 h-6 bg-success-600 text-white rounded-full flex items-center justify-center mr-2">
                    ✓
                  </span>
                  Video Uploaded
                </span>
                <div className="w-8 h-0.5 bg-success-600"></div>
                <span className="flex items-center text-success-600">
                  <span className="w-6 h-6 bg-success-600 text-white rounded-full flex items-center justify-center mr-2">
                    ✓
                  </span>
                  Style Selected
                </span>
                <div className="w-8 h-0.5 bg-success-600"></div>
                <span className="flex items-center text-success-600">
                  <span className="w-6 h-6 bg-success-600 text-white rounded-full flex items-center justify-center mr-2">
                    ✓
                  </span>
                  Processed
                </span>
                <div className="w-8 h-0.5 bg-success-600"></div>
                <span className="flex items-center text-success-600 font-medium">
                  <span className="w-6 h-6 bg-success-600 text-white rounded-full flex items-center justify-center mr-2">
                    ✓
                  </span>
                  Complete!
                </span>
              </div>
            </div>

            <ResultsViewer />
          </div>
        </div>
      );
    }

    // Default fallback - should not reach here
    return (
      <div className="container py-8">
        <div className="text-center">
          <div className="loading-spinner-lg mx-auto mb-4"></div>
          <p className="text-gray-600">Loading application...</p>
        </div>
      </div>
    );
  };

<<<<<<< HEAD
  return (
    <Router>
      <div className="min-h-screen bg-gray-50">
        <ErrorBoundary>
          <Header />
          <Routes>
            <Route path="/features" element={<Features />} />
            <Route path="/how-it-works" element={<HowItWorks />} />
            <Route path="/" element={renderMainContent()} />
          </Routes>
        </ErrorBoundary>

        {/* Performance Recommendations */}
        {performanceRecommendations.length > 0 && (
          <div className="fixed bottom-0 left-0 right-0 bg-yellow-50 border-t border-yellow-200 p-4">
            <div className="container">
              <div className="flex items-center justify-between">
                <div className="flex items-center space-x-4">
                  <span className="text-yellow-600">⚡</span>
                  <div className="text-sm text-yellow-800">
                    {performanceRecommendations[0]}
                  </div>
=======
            {/* Footer */}
            <footer className="glass border-t border-white/20 py-8 mt-12 relative overflow-hidden">
                {/* Animated background */}
                <div className="absolute inset-0 bg-gradient-ocean opacity-5"></div>

                <div className="container relative z-10">
                    <div className="flex flex-col md:flex-row justify-between items-center text-sm text-white/80">
                        <div className="mb-4 md:mb-0">
                            <p className="font-medium">© 2024 CartoonizeMe. Transform your videos with AI-powered style transfer.</p>
                        </div>
                        <div className="flex space-x-6">
                            <a href="#" className="hover:text-white transition-colors hover:text-gradient-primary">
                                Privacy Policy
                            </a>
                            <a href="#" className="hover:text-white transition-colors hover:text-gradient-secondary">
                                Terms of Service
                            </a>
                            <a href="#" className="hover:text-white transition-colors hover:text-gradient-sunset">
                                Help & Support
                            </a>
                        </div>
                    </div>

                    {/* Technical info for transparency */}
                    <div className="mt-6 pt-6 border-t border-white/10 text-xs text-white/60 text-center">
                        <p className="flex items-center justify-center gap-2">
                            <span>🔒</span>
                            All processing happens in your browser. Videos never leave your device.
                            <span className="hidden md:inline">Powered by TensorFlow.js and ffmpeg.wasm.</span>
                            <span>✨</span>
                        </p>
                    </div>
>>>>>>> b656b75e
                </div>
                <button className="text-yellow-600 hover:text-yellow-800">
                  ✕
                </button>
              </div>
            </div>
          </div>
        )}
      </div>
    </Router>
  );
}

export default App;<|MERGE_RESOLUTION|>--- conflicted
+++ resolved
@@ -1,318 +1,296 @@
 /**
  * CartoonizeMe - Main Application Component
- *
+ * 
  * This is the root component that orchestrates the entire video style transfer workflow.
  * It manages the application state and coordinates between different stages of processing.
- *
+ * 
  * Requirements addressed:
  * - REQ-027: Single-page application with intuitive workflow
  * - REQ-028: Clear visual hierarchy and call-to-action buttons
  * - Upload → Select Style → Process → Download (4 steps maximum)
- *
+ * 
  * @author CartoonizeMe Team
  */
 
-import React, { useContext, useEffect, useState } from "react";
-import { BrowserRouter as Router, Routes, Route } from "react-router-dom";
-import { AppContext } from "./context/AppContext";
-import Header from "./components/Header";
-import VideoUpload from "./components/VideoUpload";
-import StyleSelector from "./components/StyleSelector";
-import ProcessingEngine from "./components/ProcessingEngine";
-import ProgressTracker from "./components/ProgressTracker";
-import ResultsViewer from "./components/ResultsViewer";
-import ErrorBoundary from "./components/ErrorBoundary";
-import LoadingOverlay from "./components/LoadingOverlay";
-import Features from "./components/Features";
-import HowItWorks from "./components/HowItWorks";
-import { getPerformanceRecommendations } from "./utils/browserCheck";
+import React, { useContext, useEffect, useState } from 'react';
+import { AppContext } from './context/AppContext';
+import Header from './components/Header';
+import VideoUpload from './components/VideoUpload';
+import StyleSelector from './components/StyleSelector';
+import ProcessingEngine from './components/ProcessingEngine';
+import ProgressTracker from './components/ProgressTracker';
+import ResultsViewer from './components/ResultsViewer';
+import ErrorBoundary from './components/ErrorBoundary';
+import LoadingOverlay from './components/LoadingOverlay';
+import { getPerformanceRecommendations } from './utils/browserCheck';
 
 /**
  * Main Application Component
  * Manages the overall application flow and state
  */
 function App() {
-  // Get application state from context (REQ-047)
-  const {
-    appState,
-    currentVideo,
-    selectedStyle,
-    processingState,
-    error,
-    isLoading,
-  } = useContext(AppContext);
-
-  // Local state for performance recommendations
-  const [performanceRecommendations, setPerformanceRecommendations] = useState(
-    []
-  );
-
-  /**
-   * Initialize application and check for performance recommendations
-   */
-  useEffect(() => {
-    console.log("🎬 CartoonizeMe App initialized");
-
-    // Get performance recommendations based on device capabilities
-    const recommendations = getPerformanceRecommendations();
-    setPerformanceRecommendations(recommendations);
-
-    if (recommendations.length > 0) {
-      console.log("📋 Performance recommendations:", recommendations);
-    }
-  }, []);
-
-  /**
-   * Determine which main component to render based on application state
-   * This implements the simple 4-step workflow: Upload → Style → Process → Download
-   */
-  const renderMainContent = () => {
-    // Show loading overlay if app is initializing
-    if (isLoading) {
-      return (
-        <LoadingOverlay message="Initializing AI models and video processing tools..." />
-      );
-    }
-
-    // Handle error states with graceful error recovery (REQ-101)
-    if (error) {
-      return (
-        <div className="container py-8">
-          <div className="max-w-2xl mx-auto">
-            <div className="card bg-error-50 border-error-200 text-center">
-              <div className="text-4xl mb-4">⚠️</div>
-              <h2 className="text-2xl font-bold text-error-700 mb-4">
-                Something went wrong
-              </h2>
-              <p className="text-error-600 mb-6">
-                {error.message ||
-                  "An unexpected error occurred while processing your video."}
-              </p>
-              <div className="flex gap-4 justify-center">
-                <button
-                  className="btn btn-primary"
-                  onClick={() => window.location.reload()}
-                >
-                  Reload Application
-                </button>
-                <button
-                  className="btn btn-secondary"
-                  onClick={() => {
-                    // Reset application state
-                    // This would be implemented in the context
-                  }}
-                >
-                  Start Over
-                </button>
-              </div>
+    // Get application state from context (REQ-047)
+    const {
+        appState,
+        currentVideo,
+        selectedStyle,
+        processingState,
+        error,
+        isLoading
+    } = useContext(AppContext);
+
+    // Local state for performance recommendations
+    const [performanceRecommendations, setPerformanceRecommendations] = useState([]);
+
+    /**
+     * Initialize application and check for performance recommendations
+     */
+    useEffect(() => {
+        console.log('🎬 CartoonizeMe App initialized');
+
+        // Get performance recommendations based on device capabilities
+        const recommendations = getPerformanceRecommendations();
+        setPerformanceRecommendations(recommendations);
+
+        if (recommendations.length > 0) {
+            console.log('📋 Performance recommendations:', recommendations);
+        }
+    }, []);
+
+    /**
+     * Determine which main component to render based on application state
+     * This implements the simple 4-step workflow: Upload → Style → Process → Download
+     */
+    const renderMainContent = () => {
+        // Show loading overlay if app is initializing
+        if (isLoading) {
+            return <LoadingOverlay message="Initializing AI models and video processing tools..." />;
+        }
+
+        // Handle error states with graceful error recovery (REQ-101)
+        if (error) {
+            return (
+                <div className="container py-8">
+                    <div className="max-w-2xl mx-auto">
+                        <div className="card bg-error-50 border-error-200 text-center">
+                            <div className="text-4xl mb-4">⚠️</div>
+                            <h2 className="text-2xl font-bold text-error-700 mb-4">
+                                Something went wrong
+                            </h2>
+                            <p className="text-error-600 mb-6">
+                                {error.message || 'An unexpected error occurred while processing your video.'}
+                            </p>
+                            <div className="flex gap-4 justify-center">
+                                <button
+                                    className="btn btn-primary"
+                                    onClick={() => window.location.reload()}
+                                >
+                                    Reload Application
+                                </button>
+                                <button
+                                    className="btn btn-secondary"
+                                    onClick={() => {
+                                        // Reset application state
+                                        // This would be implemented in the context
+                                    }}
+                                >
+                                    Start Over
+                                </button>
+                            </div>
+                        </div>
+                    </div>
+                </div>
+            );
+        }
+
+        // Step 1: Video Upload (REQ-001 to REQ-006)
+        if (appState === 'upload' || !currentVideo) {
+            return (
+                <div className="container py-8">
+                    <div className="max-w-4xl mx-auto">
+                        {/* Performance recommendations banner */}
+                        {performanceRecommendations.length > 0 && (
+                            <div className="mb-6 p-4 bg-warning-50 border border-warning-200 rounded-lg">
+                                <h3 className="font-semibold text-warning-800 mb-2">
+                                    💡 Performance Tips
+                                </h3>
+                                <ul className="text-sm text-warning-700 space-y-1">
+                                    {performanceRecommendations.map((rec, index) => (
+                                        <li key={index}>• {rec.message}</li>
+                                    ))}
+                                </ul>
+                            </div>
+                        )}
+
+                        {/* Main upload interface */}
+                        <VideoUpload />
+                    </div>
+                </div>
+            );
+        }
+
+        // Step 2: Style Selection (REQ-007 to REQ-010)
+        if (appState === 'styleSelection' && currentVideo && !selectedStyle) {
+            return (
+                <div className="container py-8">
+                    <div className="max-w-6xl mx-auto">
+                        {/* Progress indicator */}
+                        <div className="mb-8">
+                            <div className="flex items-center justify-center space-x-4 text-sm">
+                                <span className="flex items-center text-success-600">
+                                    <span className="w-6 h-6 bg-success-600 text-white rounded-full flex items-center justify-center mr-2">
+                                        ✓
+                                    </span>
+                                    Video Uploaded
+                                </span>
+                                <div className="w-8 h-0.5 bg-primary-600"></div>
+                                <span className="flex items-center text-primary-600 font-medium">
+                                    <span className="w-6 h-6 bg-primary-600 text-white rounded-full flex items-center justify-center mr-2">
+                                        2
+                                    </span>
+                                    Choose Style
+                                </span>
+                                <div className="w-8 h-0.5 bg-gray-300"></div>
+                                <span className="flex items-center text-gray-400">
+                                    <span className="w-6 h-6 border-2 border-gray-300 text-gray-400 rounded-full flex items-center justify-center mr-2">
+                                        3
+                                    </span>
+                                    Process
+                                </span>
+                                <div className="w-8 h-0.5 bg-gray-300"></div>
+                                <span className="flex items-center text-gray-400">
+                                    <span className="w-6 h-6 border-2 border-gray-300 text-gray-400 rounded-full flex items-center justify-center mr-2">
+                                        4
+                                    </span>
+                                    Download
+                                </span>
+                            </div>
+                        </div>
+
+                        <StyleSelector video={currentVideo} />
+                    </div>
+                </div>
+            );
+        }
+
+        // Step 3: Processing (REQ-011 to REQ-020)
+        if (appState === 'processing' && currentVideo && selectedStyle) {
+            return (
+                <div className="container py-8">
+                    <div className="max-w-4xl mx-auto">
+                        {/* Progress indicator */}
+                        <div className="mb-8">
+                            <div className="flex items-center justify-center space-x-4 text-sm">
+                                <span className="flex items-center text-success-600">
+                                    <span className="w-6 h-6 bg-success-600 text-white rounded-full flex items-center justify-center mr-2">
+                                        ✓
+                                    </span>
+                                    Video Uploaded
+                                </span>
+                                <div className="w-8 h-0.5 bg-success-600"></div>
+                                <span className="flex items-center text-success-600">
+                                    <span className="w-6 h-6 bg-success-600 text-white rounded-full flex items-center justify-center mr-2">
+                                        ✓
+                                    </span>
+                                    Style Selected
+                                </span>
+                                <div className="w-8 h-0.5 bg-primary-600"></div>
+                                <span className="flex items-center text-primary-600 font-medium">
+                                    <span className="w-6 h-6 bg-primary-600 text-white rounded-full flex items-center justify-center mr-2">
+                                        <div className="loading-spinner-sm"></div>
+                                    </span>
+                                    Processing
+                                </span>
+                                <div className="w-8 h-0.5 bg-gray-300"></div>
+                                <span className="flex items-center text-gray-400">
+                                    <span className="w-6 h-6 border-2 border-gray-300 text-gray-400 rounded-full flex items-center justify-center mr-2">
+                                        4
+                                    </span>
+                                    Download
+                                </span>
+                            </div>
+                        </div>
+
+                        {/* Processing components */}
+                        <div className="space-y-6">
+                            <ProgressTracker />
+                            <ProcessingEngine
+                                video={currentVideo}
+                                style={selectedStyle}
+                            />
+                        </div>
+                    </div>
+                </div>
+            );
+        }
+
+        // Step 4: Results and Download (REQ-021 to REQ-025)
+        if (appState === 'results' && currentVideo && selectedStyle && processingState?.completed) {
+            return (
+                <div className="container py-8">
+                    <div className="max-w-6xl mx-auto">
+                        {/* Progress indicator */}
+                        <div className="mb-8">
+                            <div className="flex items-center justify-center space-x-4 text-sm">
+                                <span className="flex items-center text-success-600">
+                                    <span className="w-6 h-6 bg-success-600 text-white rounded-full flex items-center justify-center mr-2">
+                                        ✓
+                                    </span>
+                                    Video Uploaded
+                                </span>
+                                <div className="w-8 h-0.5 bg-success-600"></div>
+                                <span className="flex items-center text-success-600">
+                                    <span className="w-6 h-6 bg-success-600 text-white rounded-full flex items-center justify-center mr-2">
+                                        ✓
+                                    </span>
+                                    Style Selected
+                                </span>
+                                <div className="w-8 h-0.5 bg-success-600"></div>
+                                <span className="flex items-center text-success-600">
+                                    <span className="w-6 h-6 bg-success-600 text-white rounded-full flex items-center justify-center mr-2">
+                                        ✓
+                                    </span>
+                                    Processed
+                                </span>
+                                <div className="w-8 h-0.5 bg-success-600"></div>
+                                <span className="flex items-center text-success-600 font-medium">
+                                    <span className="w-6 h-6 bg-success-600 text-white rounded-full flex items-center justify-center mr-2">
+                                        ✓
+                                    </span>
+                                    Complete!
+                                </span>
+                            </div>
+                        </div>
+
+                        <ResultsViewer />
+                    </div>
+                </div>
+            );
+        }
+
+        // Default fallback - should not reach here
+        return (
+            <div className="container py-8">
+                <div className="text-center">
+                    <div className="loading-spinner-lg mx-auto mb-4"></div>
+                    <p className="text-gray-600">Loading application...</p>
+                </div>
             </div>
-          </div>
-        </div>
-      );
-    }
-
-    // Step 1: Video Upload (REQ-001 to REQ-006)
-    if (appState === "upload" || !currentVideo) {
-      return (
-        <div className="container py-8">
-          <div className="max-w-4xl mx-auto">
-            {/* Performance recommendations banner */}
-            {performanceRecommendations.length > 0 && (
-              <div className="mb-6 p-4 bg-warning-50 border border-warning-200 rounded-lg">
-                <h3 className="font-semibold text-warning-800 mb-2">
-                  💡 Performance Tips
-                </h3>
-                <ul className="text-sm text-warning-700 space-y-1">
-                  {performanceRecommendations.map((rec, index) => (
-                    <li key={index}>• {rec.message}</li>
-                  ))}
-                </ul>
-              </div>
-            )}
-
-            {/* Main upload interface */}
-            <VideoUpload />
-          </div>
-        </div>
-      );
-    }
-
-    // Step 2: Style Selection (REQ-007 to REQ-010)
-    if (appState === "styleSelection" && currentVideo && !selectedStyle) {
-      return (
-        <div className="container py-8">
-          <div className="max-w-6xl mx-auto">
-            {/* Progress indicator */}
-            <div className="mb-8">
-              <div className="flex items-center justify-center space-x-4 text-sm">
-                <span className="flex items-center text-success-600">
-                  <span className="w-6 h-6 bg-success-600 text-white rounded-full flex items-center justify-center mr-2">
-                    ✓
-                  </span>
-                  Video Uploaded
-                </span>
-                <div className="w-8 h-0.5 bg-primary-600"></div>
-                <span className="flex items-center text-primary-600 font-medium">
-                  <span className="w-6 h-6 bg-primary-600 text-white rounded-full flex items-center justify-center mr-2">
-                    2
-                  </span>
-                  Choose Style
-                </span>
-                <div className="w-8 h-0.5 bg-gray-300"></div>
-                <span className="flex items-center text-gray-400">
-                  <span className="w-6 h-6 border-2 border-gray-300 text-gray-400 rounded-full flex items-center justify-center mr-2">
-                    3
-                  </span>
-                  Process
-                </span>
-                <div className="w-8 h-0.5 bg-gray-300"></div>
-                <span className="flex items-center text-gray-400">
-                  <span className="w-6 h-6 border-2 border-gray-300 text-gray-400 rounded-full flex items-center justify-center mr-2">
-                    4
-                  </span>
-                  Download
-                </span>
-              </div>
-            </div>
-
-            <StyleSelector video={currentVideo} />
-          </div>
-        </div>
-      );
-    }
-
-    // Step 3: Processing (REQ-011 to REQ-020)
-    if (appState === "processing" && currentVideo && selectedStyle) {
-      return (
-        <div className="container py-8">
-          <div className="max-w-4xl mx-auto">
-            {/* Progress indicator */}
-            <div className="mb-8">
-              <div className="flex items-center justify-center space-x-4 text-sm">
-                <span className="flex items-center text-success-600">
-                  <span className="w-6 h-6 bg-success-600 text-white rounded-full flex items-center justify-center mr-2">
-                    ✓
-                  </span>
-                  Video Uploaded
-                </span>
-                <div className="w-8 h-0.5 bg-success-600"></div>
-                <span className="flex items-center text-success-600">
-                  <span className="w-6 h-6 bg-success-600 text-white rounded-full flex items-center justify-center mr-2">
-                    ✓
-                  </span>
-                  Style Selected
-                </span>
-                <div className="w-8 h-0.5 bg-primary-600"></div>
-                <span className="flex items-center text-primary-600 font-medium">
-                  <span className="w-6 h-6 bg-primary-600 text-white rounded-full flex items-center justify-center mr-2">
-                    <div className="loading-spinner-sm"></div>
-                  </span>
-                  Processing
-                </span>
-                <div className="w-8 h-0.5 bg-gray-300"></div>
-                <span className="flex items-center text-gray-400">
-                  <span className="w-6 h-6 border-2 border-gray-300 text-gray-400 rounded-full flex items-center justify-center mr-2">
-                    4
-                  </span>
-                  Download
-                </span>
-              </div>
-            </div>
-
-            {/* Processing components */}
-            <div className="space-y-6">
-              <ProgressTracker />
-              <ProcessingEngine video={currentVideo} style={selectedStyle} />
-            </div>
-          </div>
-        </div>
-      );
-    }
-
-    // Step 4: Results and Download (REQ-021 to REQ-025)
-    if (
-      appState === "results" &&
-      currentVideo &&
-      selectedStyle &&
-      processingState?.completed
-    ) {
-      return (
-        <div className="container py-8">
-          <div className="max-w-6xl mx-auto">
-            {/* Progress indicator */}
-            <div className="mb-8">
-              <div className="flex items-center justify-center space-x-4 text-sm">
-                <span className="flex items-center text-success-600">
-                  <span className="w-6 h-6 bg-success-600 text-white rounded-full flex items-center justify-center mr-2">
-                    ✓
-                  </span>
-                  Video Uploaded
-                </span>
-                <div className="w-8 h-0.5 bg-success-600"></div>
-                <span className="flex items-center text-success-600">
-                  <span className="w-6 h-6 bg-success-600 text-white rounded-full flex items-center justify-center mr-2">
-                    ✓
-                  </span>
-                  Style Selected
-                </span>
-                <div className="w-8 h-0.5 bg-success-600"></div>
-                <span className="flex items-center text-success-600">
-                  <span className="w-6 h-6 bg-success-600 text-white rounded-full flex items-center justify-center mr-2">
-                    ✓
-                  </span>
-                  Processed
-                </span>
-                <div className="w-8 h-0.5 bg-success-600"></div>
-                <span className="flex items-center text-success-600 font-medium">
-                  <span className="w-6 h-6 bg-success-600 text-white rounded-full flex items-center justify-center mr-2">
-                    ✓
-                  </span>
-                  Complete!
-                </span>
-              </div>
-            </div>
-
-            <ResultsViewer />
-          </div>
-        </div>
-      );
-    }
-
-    // Default fallback - should not reach here
+        );
+    };
+
     return (
-      <div className="container py-8">
-        <div className="text-center">
-          <div className="loading-spinner-lg mx-auto mb-4"></div>
-          <p className="text-gray-600">Loading application...</p>
-        </div>
-      </div>
-    );
-  };
-
-<<<<<<< HEAD
-  return (
-    <Router>
-      <div className="min-h-screen bg-gray-50">
-        <ErrorBoundary>
-          <Header />
-          <Routes>
-            <Route path="/features" element={<Features />} />
-            <Route path="/how-it-works" element={<HowItWorks />} />
-            <Route path="/" element={renderMainContent()} />
-          </Routes>
-        </ErrorBoundary>
-
-        {/* Performance Recommendations */}
-        {performanceRecommendations.length > 0 && (
-          <div className="fixed bottom-0 left-0 right-0 bg-yellow-50 border-t border-yellow-200 p-4">
-            <div className="container">
-              <div className="flex items-center justify-between">
-                <div className="flex items-center space-x-4">
-                  <span className="text-yellow-600">⚡</span>
-                  <div className="text-sm text-yellow-800">
-                    {performanceRecommendations[0]}
-                  </div>
-=======
+        <div className="min-h-screen flex flex-col" id="main-content">
+            {/* Application Header */}
+            <Header />
+
+            {/* Main Content Area */}
+            <main className="flex-1">
+                <ErrorBoundary>
+                    {renderMainContent()}
+                </ErrorBoundary>
+            </main>
+
             {/* Footer */}
             <footer className="glass border-t border-white/20 py-8 mt-12 relative overflow-hidden">
                 {/* Animated background */}
@@ -345,18 +323,10 @@
                             <span>✨</span>
                         </p>
                     </div>
->>>>>>> b656b75e
-                </div>
-                <button className="text-yellow-600 hover:text-yellow-800">
-                  ✕
-                </button>
-              </div>
-            </div>
-          </div>
-        )}
-      </div>
-    </Router>
-  );
+                </div>
+            </footer>
+        </div>
+    );
 }
 
-export default App;+export default App; 