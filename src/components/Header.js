--- conflicted
+++ resolved
@@ -1,67 +1,14 @@
 /**
  * Header Component
-<<<<<<< HEAD
- *
- * Application header with branding, navigation, and user information.
- *
-=======
  * 
  * Simplified application header with vibrant branding and glass morphism design.
  * 
->>>>>>> b656b75e
  * @author CartoonizeMe Team
  */
 
-import React from "react";
-import { Link } from "react-router-dom";
+import React from 'react';
 
 function Header() {
-<<<<<<< HEAD
-  return (
-    <header className="bg-white border-b border-gray-200 shadow-sm">
-      <div className="container">
-        <div className="flex items-center justify-between py-4">
-          {/* Logo and Branding */}
-          <div className="flex items-center">
-            <Link
-              to="/"
-              className="text-2xl font-bold bg-gradient-to-r from-primary-600 to-primary-700 bg-clip-text text-transparent"
-            >
-              🎬 CartoonizeMe
-            </Link>
-            <span className="ml-2 text-sm text-gray-500 hidden sm:inline">
-              AI Video Style Transfer
-            </span>
-          </div>
-
-          {/* Navigation */}
-          <nav className="flex items-center">
-            <Link
-              to="/features"
-              className="text-gray-600 hover:text-primary-600 transition-colors text-sm px-6"
-            >
-              Features
-            </Link>
-            <div className="h-4 w-px bg-gray-300 mx-2"></div>
-            <Link
-              to="/how-it-works"
-              className="text-gray-600 hover:text-primary-600 transition-colors text-sm px-6"
-            >
-              How it Works
-            </Link>
-            <div className="h-4 w-px bg-gray-300 mx-2"></div>
-            <Link
-              to="/support"
-              className="text-gray-600 hover:text-primary-600 transition-colors text-sm px-6"
-            >
-              Support
-            </Link>
-          </nav>
-        </div>
-      </div>
-    </header>
-  );
-=======
     return (
         <header className="glass border-b border-white/20 shadow-lg relative overflow-hidden">
             {/* Animated background gradient */}
@@ -87,7 +34,6 @@
             </div>
         </header>
     );
->>>>>>> b656b75e
 }
 
-export default Header;+export default Header; 