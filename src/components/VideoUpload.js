/**
 * Video Upload Component
 * 
 * Simplified video upload interface with single upload action, glass morphism design,
 * and clean user experience focused on the core upload functionality.
 * 
 * Requirements addressed:
 * - REQ-030: Drag-and-drop video upload zone
 * - REQ-031: Single unified upload action (no duplicate buttons)
 * - REQ-032: Upload progress indicator
 * - REQ-033: Video thumbnail generation and display
 * 
 * @author CartoonizeMe Team
 */

import React, { useState, useContext } from 'react';
import { AppContext } from '../context/AppContext';

function VideoUpload() {
    const { setCurrentVideo, setError } = useContext(AppContext);
    const [isDragging, setIsDragging] = useState(false);
    const [isUploading, setIsUploading] = useState(false);

    /**
     * Handle drag and drop events
     */
    const handleDragOver = (e) => {
        e.preventDefault();
        setIsDragging(true);
    };

    const handleDragLeave = (e) => {
        e.preventDefault();
        setIsDragging(false);
    };

    const handleDrop = (e) => {
        e.preventDefault();
        setIsDragging(false);

        const files = Array.from(e.dataTransfer.files);
        if (files.length > 0) {
            handleFileSelection(files[0]);
        }
    };

    /**
     * Handle file input change
     */
    const handleFileInput = (e) => {
        const files = Array.from(e.target.files);
        if (files.length > 0) {
            handleFileSelection(files[0]);
        }
    };

    /**
     * Process selected file
     */
    const handleFileSelection = async (file) => {
        try {
            setIsUploading(true);

            // Enhanced file validation
            const validation = await validateVideoFile(file);
            if (!validation.isValid) {
                throw new Error(validation.error);
            }

            console.log('📁 Processing file:', file.name, file.size, file.type);

            // Extract basic video metadata
            const metadata = await extractVideoMetadata(file);

            // Create video object with validation results
            const videoData = {
                file,
                name: file.name,
                size: file.size,
                type: file.type,
                duration: metadata.duration || 10,
                thumbnail: metadata.thumbnail || null,
                metadata: {
                    width: metadata.width || 1920,
                    height: metadata.height || 1080,
                    frameRate: metadata.frameRate || 30,
                    codec: metadata.codec || 'unknown',
                    compatibility: validation.compatibility
                }
            };

            setCurrentVideo(videoData);

        } catch (error) {
            console.error('❌ File processing error:', error);
            setError(error);
        } finally {
            setIsUploading(false);
        }
    };

    /**
     * Validate video file format and compatibility
     */
    const validateVideoFile = async (file) => {
        return new Promise((resolve) => {
            // Check file type
            const allowedTypes = [
                'video/mp4',
                'video/webm',
                'video/quicktime', // .mov
                'video/avi',
                'video/x-msvideo' // alternative avi mime type
            ];

            if (!allowedTypes.includes(file.type)) {
                resolve({
                    isValid: false,
                    error: `Unsupported file format: ${file.type || 'unknown'}. Please use MP4 (H.264), WebM, MOV, or AVI format.`,
                    compatibility: 'unsupported'
                });
                return;
            }

            // Check file size (100MB limit)
            const maxSize = 100 * 1024 * 1024; // 100MB
            if (file.size > maxSize) {
                resolve({
                    isValid: false,
                    error: `File too large: ${(file.size / 1024 / 1024).toFixed(1)}MB. Maximum size is 100MB.`,
                    compatibility: 'too_large'
                });
                return;
            }

            // Test browser support for the specific video type
            const video = document.createElement('video');
            const canPlayType = video.canPlayType(file.type);

            let compatibility = 'unknown';
            if (canPlayType === 'probably') {
                compatibility = 'excellent';
            } else if (canPlayType === 'maybe') {
                compatibility = 'good';
            } else if (canPlayType === '') {
                compatibility = 'poor';
            }

            // For MP4, check for common codec support
            if (file.type === 'video/mp4') {
                const h264Support = video.canPlayType('video/mp4; codecs="avc1.42E01E"');
                if (h264Support === 'probably' || h264Support === 'maybe') {
                    compatibility = 'excellent';
                }
            }

            console.log(`📹 Browser compatibility for ${file.type}: ${canPlayType} (${compatibility})`);

            if (compatibility === 'poor') {
                resolve({
                    isValid: false,
                    error: `Your browser may not support this video format. Please try converting to MP4 with H.264 codec for best compatibility.`,
                    compatibility: 'poor'
                });
                return;
            }

            resolve({
                isValid: true,
                compatibility: compatibility
            });
        });
    };

    /**
     * Extract basic video metadata
     */
    const extractVideoMetadata = (file) => {
        return new Promise((resolve) => {
            const video = document.createElement('video');
            const canvas = document.createElement('canvas');
            const ctx = canvas.getContext('2d');

            video.muted = true;
            video.preload = 'metadata';

            const timeout = setTimeout(() => {
                resolve({
                    duration: null,
                    width: null,
                    height: null,
                    frameRate: null,
                    thumbnail: null,
                    codec: null
                });
            }, 10000); // 10 second timeout

            video.onloadedmetadata = () => {
                clearTimeout(timeout);

                const metadata = {
                    duration: video.duration,
                    width: video.videoWidth,
                    height: video.videoHeight,
                    frameRate: 30, // Default estimate
                    codec: 'unknown'
                };

                // Check duration limit (30 seconds)
                if (video.duration > 30) {
                    resolve({
                        ...metadata,
                        error: `Video too long: ${video.duration.toFixed(1)}s. Maximum duration is 30 seconds.`
                    });
                    return;
                }

                // Create thumbnail
                if (video.videoWidth > 0 && video.videoHeight > 0) {
                    canvas.width = 200; // Thumbnail width
                    canvas.height = (200 * video.videoHeight) / video.videoWidth;

                    video.currentTime = Math.min(1, video.duration * 0.1);

                    video.onseeked = () => {
                        try {
                            ctx.drawImage(video, 0, 0, canvas.width, canvas.height);
                            canvas.toBlob((blob) => {
                                resolve({
                                    ...metadata,
                                    thumbnail: blob ? URL.createObjectURL(blob) : null
                                });
                            }, 'image/jpeg', 0.8);
                        } catch (error) {
                            resolve(metadata);
                        }
                    };
                } else {
                    resolve(metadata);
                }
            };

            video.onerror = () => {
                clearTimeout(timeout);
                resolve({
                    duration: null,
                    width: null,
                    height: null,
                    frameRate: null,
                    thumbnail: null,
                    codec: null,
                    error: 'Could not read video metadata'
                });
            };

            try {
                video.src = URL.createObjectURL(file);
            } catch (error) {
                clearTimeout(timeout);
                resolve({
                    duration: null,
                    width: null,
                    height: null,
                    frameRate: null,
                    thumbnail: null,
                    codec: null,
                    error: 'Could not create video URL'
                });
            }
        });
    };

    return (
        <div className="space-y-12">
            {/* Hero Section */}
            <div className="text-center relative">
                {/* Floating decorative elements */}
                <div className="absolute top-0 left-1/4 text-4xl floating">🎨</div>
                <div className="absolute top-10 right-1/4 text-3xl floating floating-delay-1">✨</div>
                <div className="absolute -top-5 right-1/3 text-2xl floating floating-delay-2">🎬</div>

                {/* Enhanced headline with better contrast */}
                <h1 className="text-5xl md:text-6xl font-black mb-6 relative z-10"
                    style={{
                        background: 'linear-gradient(135deg, #ffffff 0%, #f0f9ff 25%, #e0f2fe 50%, #bae6fd 75%, #7dd3fc 100%)',
                        WebkitBackgroundClip: 'text',
                        backgroundClip: 'text',
                        WebkitTextFillColor: 'transparent',
                        textShadow: '0 2px 10px rgba(0, 0, 0, 0.3), 0 4px 20px rgba(255, 255, 255, 0.1)',
                        filter: 'drop-shadow(2px 2px 4px rgba(0, 0, 0, 0.3))'
                    }}>
                    Transform Your Videos with AI
                </h1>

                <p className="text-xl md:text-2xl text-white/95 mb-8 max-w-3xl mx-auto font-medium leading-relaxed"
                    style={{
                        textShadow: '0 1px 3px rgba(0, 0, 0, 0.3)'
                    }}>
                    Upload a video and watch it transform into beautiful artistic styles using
                    <span className="text-gradient-primary font-bold"> cutting-edge neural style transfer</span> technology.
                </p>
            </div>

            {/* Main Upload Zone */}
            <div className="max-w-4xl mx-auto">
                <div
                    className={`
<<<<<<< HEAD
                        relative border-2 border-dashed rounded-2xl p-12 text-center transition-all duration-200
                        ${isDragging
                            ? 'border-primary-500 bg-primary-50'
                            : 'border-gray-300 hover:border-gray-400'
                        }
                        ${isUploading ? 'pointer-events-none opacity-75' : 'cursor-pointer'}
=======
                        relative group transition-all duration-500 ease-out transform
                        ${isDragging ? 'scale-105' : 'hover:scale-[1.02]'}
                        ${isUploading ? 'pointer-events-none' : 'cursor-pointer'}
>>>>>>> b656b75e
                    `}
                    onDragOver={handleDragOver}
                    onDragLeave={handleDragLeave}
                    onDrop={handleDrop}
                    onClick={() => !isUploading && document.getElementById('file-input').click()}
                >
                    {/* Main upload card */}
                    <div className={`
                        card p-16 text-center transition-all duration-500
                        ${isDragging
                            ? 'border-primary-400 bg-primary-50/20 shadow-glow'
                            : 'border-white/20 hover:border-white/40'
                        }
                        ${isUploading ? 'opacity-75' : ''}
                        relative overflow-hidden
                    `}>
                        {/* Animated background pattern */}
                        <div className="absolute inset-0 opacity-10">
                            <div className="absolute inset-0 bg-gradient-rainbow animate-pulse"></div>
                        </div>

                        {/* Upload content */}
                        <div className="relative z-10">
                            {/* Dynamic upload icon */}
                            <div className={`
                                text-8xl mb-8 transition-all duration-500 transform
                                ${isDragging ? 'scale-125 rotate-12' : 'group-hover:scale-110'}
                                ${isUploading ? 'animate-pulse' : ''}
                            `}>
                                {isUploading ? (
                                    <div className="inline-block">
                                        <div className="loading-spinner-lg loading-spinner-rainbow"></div>
                                    </div>
                                ) : isDragging ? '🎯' : '🎬'}
                            </div>

<<<<<<< HEAD
                    {/* Hidden File Input */}
                    <input
                        id="file-input"
                        type="file"
                        accept="video/*"
                        onChange={handleFileInput}
                        className="hidden"
                    />

                    {/* Loading Progress */}
                    {isUploading && (
                        <div className="mt-4">
                            <div className="progress">
                                <div
                                    className="progress-bar"
                                    style={{ width: '60%' }}
                                ></div>
=======
                            {/* Upload text */}
                            <h2 className="text-3xl md:text-4xl font-bold mb-4"
                                style={{
                                    background: 'linear-gradient(135deg, #7c2d12 0%, #a855f7 30%, #c084fc 60%, #e9d5ff 100%)',
                                    WebkitBackgroundClip: 'text',
                                    backgroundClip: 'text',
                                    WebkitTextFillColor: 'transparent',
                                    textShadow: '0 1px 2px rgba(0, 0, 0, 0.8)',
                                    filter: 'drop-shadow(0 1px 1px rgba(0, 0, 0, 0.6))'
                                }}>
                                {isUploading ? 'Processing Your Video...' :
                                    isDragging ? 'Drop It Like It\'s Hot!' :
                                        'Upload Your Video'}
                            </h2>

                            <p className="text-lg text-white/80 mb-8 max-w-md mx-auto">
                                {isUploading
                                    ? 'Analyzing your video file and preparing for magic...'
                                    : isDragging
                                        ? 'Release to start the transformation!'
                                        : 'Drag & drop your video here, or click to browse'
                                }
                            </p>

                            {/* File requirements */}
                            <div className="glass rounded-2xl p-6 mb-8 max-w-2xl mx-auto">
                                <div className="grid grid-cols-1 md:grid-cols-3 gap-6 text-sm">
                                    <div className="text-center">
                                        <div className="text-2xl mb-2">📁</div>
                                        <div className="font-semibold text-white mb-1">Best Formats</div>
                                        <div className="text-white/70">MP4 (H.264)</div>
                                        <div className="text-white/50 text-xs mt-1">Also: WebM, MOV, AVI</div>
                                    </div>
                                    <div className="text-center">
                                        <div className="text-2xl mb-2">⏱️</div>
                                        <div className="font-semibold text-white mb-1">Max Duration</div>
                                        <div className="text-white/70">30 seconds</div>
                                        <div className="text-white/50 text-xs mt-1">For best performance</div>
                                    </div>
                                    <div className="text-center">
                                        <div className="text-2xl mb-2">💾</div>
                                        <div className="font-semibold text-white mb-1">Max File Size</div>
                                        <div className="text-white/70">100MB</div>
                                        <div className="text-white/50 text-xs mt-1">Smaller = faster</div>
                                    </div>
                                </div>

                                <div className="mt-4 pt-4 border-t border-white/20">
                                    <div className="text-center text-xs text-white/60">
                                        💡 <strong>Having issues?</strong> Try converting your video to MP4 format with H.264 codec for best compatibility
                                    </div>
                                </div>
>>>>>>> b656b75e
                            </div>

                            {/* Single upload action */}
                            {!isUploading && (
                                <button
                                    className="btn btn-rainbow btn-lg group-hover:shadow-2xl transition-all duration-300 transform group-hover:-translate-y-1"
                                    onClick={(e) => {
                                        e.stopPropagation();
                                        document.getElementById('file-input').click();
                                    }}
                                >
                                    <span className="mr-3 text-xl">🚀</span>
                                    Choose Your Video
                                    <span className="ml-3 text-xl">✨</span>
                                </button>
                            )}

                            {/* Hidden File Input */}
                            <input
                                id="file-input"
                                type="file"
                                accept="video/mp4,video/webm,video/quicktime,video/avi,video/x-msvideo,.mp4,.webm,.mov,.avi"
                                onChange={handleFileInput}
                                className="hidden"
                            />

                            {/* Loading Progress */}
                            {isUploading && (
                                <div className="mt-8 max-w-md mx-auto">
                                    <div className="progress mb-4">
                                        <div
                                            className="progress-bar"
                                            style={{ width: '60%' }}
                                        ></div>
                                    </div>
                                    <p className="text-white/80 text-sm">Analyzing video properties...</p>
                                </div>
                            )}
                        </div>
                    </div>
                </div>
            </div>

            {/* Bottom info section */}
            <div className="text-center">
                <div className="glass rounded-2xl p-8 max-w-4xl mx-auto">
                    <h3 className="text-2xl font-bold text-gradient-primary mb-4">
                        🚀 Ready to Create Magic?
                    </h3>
                    <p className="text-white/80 text-lg mb-6 leading-relaxed">
                        Join thousands of creators who have transformed their videos into stunning artistic masterpieces.
                        Your next viral video is just one upload away!
                    </p>
                    <div className="flex flex-wrap justify-center gap-6 text-sm text-white/70">
                        <span>✅ No registration required</span>
                        <span>✅ Unlimited transformations</span>
                        <span>✅ Professional quality output</span>
                        <span>✅ Works on all devices</span>
                    </div>
                </div>
            </div>
        </div>
    );
}

export default VideoUpload;<|MERGE_RESOLUTION|>--- conflicted
+++ resolved
@@ -305,18 +305,9 @@
             <div className="max-w-4xl mx-auto">
                 <div
                     className={`
-<<<<<<< HEAD
-                        relative border-2 border-dashed rounded-2xl p-12 text-center transition-all duration-200
-                        ${isDragging
-                            ? 'border-primary-500 bg-primary-50'
-                            : 'border-gray-300 hover:border-gray-400'
-                        }
-                        ${isUploading ? 'pointer-events-none opacity-75' : 'cursor-pointer'}
-=======
                         relative group transition-all duration-500 ease-out transform
                         ${isDragging ? 'scale-105' : 'hover:scale-[1.02]'}
                         ${isUploading ? 'pointer-events-none' : 'cursor-pointer'}
->>>>>>> b656b75e
                     `}
                     onDragOver={handleDragOver}
                     onDragLeave={handleDragLeave}
@@ -353,25 +344,6 @@
                                 ) : isDragging ? '🎯' : '🎬'}
                             </div>
 
-<<<<<<< HEAD
-                    {/* Hidden File Input */}
-                    <input
-                        id="file-input"
-                        type="file"
-                        accept="video/*"
-                        onChange={handleFileInput}
-                        className="hidden"
-                    />
-
-                    {/* Loading Progress */}
-                    {isUploading && (
-                        <div className="mt-4">
-                            <div className="progress">
-                                <div
-                                    className="progress-bar"
-                                    style={{ width: '60%' }}
-                                ></div>
-=======
                             {/* Upload text */}
                             <h2 className="text-3xl md:text-4xl font-bold mb-4"
                                 style={{
@@ -424,7 +396,6 @@
                                         💡 <strong>Having issues?</strong> Try converting your video to MP4 format with H.264 codec for best compatibility
                                     </div>
                                 </div>
->>>>>>> b656b75e
                             </div>
 
                             {/* Single upload action */}
@@ -490,4 +461,4 @@
     );
 }
 
-export default VideoUpload;+export default VideoUpload; 